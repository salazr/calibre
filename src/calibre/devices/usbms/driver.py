--- conflicted
+++ resolved
@@ -13,7 +13,7 @@
 import os, re, time, json, uuid, functools
 from itertools import cycle
 
-from calibre.constants import numeric_version, iswindows
+from calibre.constants import numeric_version
 from calibre import prints, isbytestring
 from calibre.constants import filesystem_encoding, DEBUG
 from calibre.devices.usbms.cli import CLI
@@ -260,13 +260,8 @@
             filepath = self.normalize_path(self.create_upload_path(path, mdata, fname))
             if not hasattr(infile, 'read'):
                 infile = self.normalize_path(infile)
-<<<<<<< HEAD
-            self.put_file(infile, filepath, replace_file=True)
-            paths.append(self.correct_case_of_filename(filepath))
-=======
             filepath = self.put_file(infile, filepath, replace_file=True)
             paths.append(filepath)
->>>>>>> bfc44aa6
             try:
                 self.upload_cover(os.path.dirname(filepath),
                                   os.path.splitext(os.path.basename(filepath))[0],
@@ -280,41 +275,6 @@
         self.report_progress(1.0, _('Transferring books to device...'))
         debug_print('USBMS: finished uploading %d books'%(len(files)))
         return zip(paths, cycle([on_card]))
-
-    # Get the real case of the underlying filename. Can differ from what we
-    # have on case-insensitive file systems.
-    def correct_case_of_filename(self, filepath):
-        path = os.path.abspath(filepath);
-        comps = path.split(os.sep)
-        if not comps:
-            return filepath
-        res = comps[0]
-        if iswindows:
-            # must put a \ after the prefix or it will read the current directory
-            res += os.sep
-        else:
-            # for *nix file systems, must put a sep on the front.
-            res = os.sep + res
-
-        # read down the path directory by directory, doing a case-insensitive
-        # compare. Build a new path of the components with the case as on disk.
-        for comp in comps[1:]:
-            sc = os.listdir(res)
-            for c in sc:
-                if c.lower() == comp.lower():
-                    res = os.path.join(res, c);
-                    continue
-        # now see if the old and new path point at the same book. If we have
-        # a case-sensitive file system on the device, then we might have
-        # generated the wrong path. Books are considered the same if their
-        # mtime and size are the same.
-        before = os.stat(filepath)
-        after = os.stat(res)
-        if before.st_mtime == after.st_mtime and before.st_size == after.st_size:
-            # the same. the new path is valid. Might == the old one, but that is OK
-            return res
-        # not the same. The old path must be used.
-        return filepath
 
     def upload_cover(self, path, filename, metadata, filepath):
         '''
