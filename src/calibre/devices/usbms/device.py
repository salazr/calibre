--- conflicted
+++ resolved
@@ -295,11 +295,7 @@
 
         # This is typically needed when the device has the same
         # WINDOWS_MAIN_MEM and WINDOWS_CARD_A_MEM in which case
-<<<<<<< HEAD
-        # if the devices is connected without a card, the above
-=======
         # if the device is connected without a card, the above
->>>>>>> ee9e45d5
         # will incorrectly identify the main mem as carda
         # See for example the driver for the Nook
         if 'main' not in drives and 'carda' in drives:
