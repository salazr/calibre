--- conflicted
+++ resolved
@@ -8,11 +8,8 @@
 
 import os, locale, re, cStringIO, cPickle
 from gettext import GNUTranslations, NullTranslations
-<<<<<<< HEAD
 from calibre.ptempfile import PersistentTemporaryDirectory
 from zipfile import ZipFile
-=======
->>>>>>> e01e2c9b
 
 _available_translations = None
 
