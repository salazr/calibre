--- conflicted
+++ resolved
@@ -1412,16 +1412,11 @@
                     mi.authors = [_('Unknown')]
                 mi.render(f)
                 f.close()
-<<<<<<< HEAD
-
-                for fmt in self.formats(idx, index_is_id=index_is_id).split(','):
-=======
                 
                 fmts = self.formats(idx, index_is_id=index_is_id)
                 if not fmts:
                     fmts = ''
                 for fmt in fmts.split(','):
->>>>>>> 6ec84fda
                     data = self.format(idx, fmt, index_is_id=index_is_id)
                     fname = name +'.'+fmt.lower()
                     fname = sanitize_file_name(fname)
