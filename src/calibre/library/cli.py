#!/usr/bin/env  python
__license__   = 'GPL v3'
__copyright__ = '2008, Kovid Goyal kovid@kovidgoyal.net'
__docformat__ = 'restructuredtext en'

'''
Command line interface to the calibre database.
'''

import sys, os
from textwrap import TextWrapper

from calibre import OptionParser, Settings, terminal_controller, preferred_encoding
from calibre.gui2 import SingleApplication
from calibre.ebooks.metadata.meta import get_metadata
from calibre.library.database2 import LibraryDatabase2
from calibre.library.database import text_to_tokens

FIELDS = set(['title', 'authors', 'publisher', 'rating', 'timestamp', 'size', 'tags', 'comments', 'series', 'series_index', 'formats'])

def get_parser(usage):
    parser = OptionParser(usage)
    go = parser.add_option_group('GLOBAL OPTIONS')
    go.add_option('--library-path', default=None, help=_('Path to the calibre library. Default is to use the path stored in the settings.'))
    return parser

def get_db(dbpath, options):
    if options.library_path is not None:
        dbpath = options.library_path
    dbpath = os.path.abspath(dbpath)
    print _('Using library at'), dbpath
    return LibraryDatabase2(dbpath, row_factory=True)

def do_list(db, fields, sort_by, ascending, search_text):
    db.refresh(sort_by, ascending)
    if search_text:
        filters, OR = text_to_tokens(search_text)
        db.filter(filters, False, OR)
    fields = ['id'] + fields
    widths = list(map(lambda x : 0, fields))
    for i in db.data:
        for j, field in enumerate(fields):
            widths[j] = max(widths[j], len(unicode(i[field])))
    
    screen_width = terminal_controller.COLS
    if not screen_width:
        screen_width = 80
    field_width = screen_width//len(fields)
    base_widths = map(lambda x: min(x+1, field_width), widths)
    
    while sum(base_widths) < screen_width:
        adjusted = False
        for i in range(len(widths)):
            if base_widths[i] < widths[i]:
                base_widths[i] += min(screen_width-sum(base_widths), widths[i]-base_widths[i])
                adjusted = True
                break
        if not adjusted:
            break
    
    widths = list(base_widths)
    titles = map(lambda x, y: '%-*s'%(x, y), widths, fields)
    print terminal_controller.GREEN + ''.join(titles)+terminal_controller.NORMAL
    
    wrappers = map(lambda x: TextWrapper(x-1), widths)
    
    for record in db.data:
        text = [wrappers[i].wrap(unicode(record[field]).encode('utf-8')) for i, field in enumerate(fields)]
        lines = max(map(len, text))
        for l in range(lines):
            for i, field in enumerate(text):
                ft = text[i][l] if l < len(text[i]) else ''
                filler = '%*s'%(widths[i]-len(ft), '')
                sys.stdout.write(ft)
                sys.stdout.write(filler)
            print
        

def command_list(args, dbpath):
    parser = get_parser(_(
'''\
%prog list [options]

List the books available in the calibre database. 
'''                      
                            ))
    parser.add_option('-f', '--fields', default='title,authors', 
                      help=_('The fields to display when listing books in the database. Should be a comma separated list of fields.\nAvailable fields: %s\nDefault: %%default')%','.join(FIELDS))
    parser.add_option('--sort-by', default='timestamp', 
                      help=_('The field by which to sort the results.\nAvailable fields: %s\nDefault: %%default')%','.join(FIELDS))
    parser.add_option('--ascending', default=False, action='store_true',
                      help=_('Sort results in ascending order'))
    parser.add_option('-s', '--search', default=None, 
                      help=_('Filter the results by the search query. For the format of the search query, please see the search related documentation in the User Manual. Default is to do no filtering.'))
    opts, args = parser.parse_args(sys.argv[:1] + args)
    fields = [f.strip().lower() for f in opts.fields.split(',')]
    
    if not set(fields).issubset(FIELDS):
        parser.print_help()
        print
        print _('Invalid fields. Available fields:'), ','.join(FIELDS)
        return 1
    
    db = get_db(dbpath, opts)
    if not opts.sort_by in FIELDS:
        parser.print_help()
        print
        print _('Invalid sort field. Available fields:'), ','.join(FIELDS)
        return 1
    
    do_list(db, fields, opts.sort_by, opts.ascending, opts.search)
    return 0
        

class DevNull(object):
    
    def write(self, msg):
        pass
NULL = DevNull()

def do_add(db, paths, one_book_per_directory, recurse, add_duplicates):
    sys.stdout = NULL
    try:
        files, dirs = [], []
        for path in paths:
            path = os.path.abspath(path)
            if os.path.isdir(path):
                dirs.append(path)
            else:
                files.append(path)
                
        formats, metadata = [], []
        for book in files:
            format = os.path.splitext(book)[1]
            format = format[1:] if format else None
            if not format:
                continue
            stream = open(book, 'rb')
            mi = get_metadata(stream, stream_type=format, use_libprs_metadata=True)
            if not mi.title:
                mi.title = os.path.splitext(os.path.basename(book))[0]
            if not mi.authors:
                mi.authors = ['Unknown']
 
            formats.append(format)
            metadata.append(mi)
           
        file_duplicates = db.add_books(files, formats, metadata, add_duplicates=add_duplicates)
        if not file_duplicates:
            file_duplicates = []
        
        
        dir_dups = []
        for dir in dirs:
            if recurse:
                dir_dups.extend(db.recursive_import(dir, single_book_per_directory=one_book_per_directory))
            else:
                func = db.import_book_directory if one_book_per_directory else db.import_book_directory_multiple
                dups = func(dir)
                if not dups:
                    dups = []
                dir_dups.extend(dups)
                
        sys.stdout = sys.__stdout__
        
        if add_duplicates:
            for mi, formats in dir_dups:
                db.import_book(mi, formats)
        else:
            print _('The following books were not added as they already exist in the database (see --duplicates option):')
            for mi, formats in dir_dups:
                title = mi.title
                if isinstance(title, unicode):
                    title = title.encode(preferred_encoding)
                print '\t', title + ':'
                for path in formats:
                    print '\t\t ', path
            if file_duplicates:
                for path, mi in zip(file_duplicates[0], file_duplicates[2]):
                    title = mi.title
                    if isinstance(title, unicode):
                        title = title.encode(preferred_encoding)
                    print '\t', title+':'
                    print '\t\t ', path
                
        if SingleApplication is not None:
            sa = SingleApplication('calibre GUI')
            sa.send_message('refreshdb:')
    finally:
        sys.stdout = sys.__stdout__
            
            
    
def command_add(args, dbpath):
    parser = get_parser(_(
'''\
%prog add [options] file1 file2 file3 ...

Add the specified files as books to the database. You can also specify directories, see
the directory related options below. 
'''                      
                            ))
    parser.add_option('-1', '--one-book-per-directory', action='store_true', default=False,
                      help=_('Assume that each directory has only a single logical book and that all files in it are different e-book formats of that book'))
    parser.add_option('-r', '--recurse', action='store_true', default=False,
                      help=_('Process directories recursively'))
    parser.add_option('-d', '--duplicates', action='store_true', default=False,
                      help=_('Add books to database even if they already exist. Comparison is done based on book titles.'))
    opts, args = parser.parse_args(sys.argv[:1] + args)
    if len(args) < 2:
        parser.print_help()
        print
        print _('You must specify at least one file to add')
        return 1
    do_add(get_db(dbpath, opts), args[1:], opts.one_book_per_directory, opts.recurse, opts.duplicates)
    return 0

def do_remove(db, ids):
    for x in ids:
        if isinstance(x, int):
            db.delete_book(x)
        else:
            for y in x:
                db.delete_book(y)
    
    if SingleApplication is not None:
        sa = SingleApplication('calibre GUI')
        sa.send_message('refreshdb:')

def command_remove(args, dbpath):
    parser = get_parser(_(
'''\
%prog remove ids

Remove the books identified by ids from the database. ids should be a comma separated \
list of id numbers (you can get id numbers by using the list command). For example, \
23,34,57-85
'''))
    opts, args = parser.parse_args(sys.argv[:1] + args)
    if len(args) < 2:
        parser.print_help()
        print
        print _('You must specify at least one book to remove')
        return 1
    
    ids = []
    for x in args[1].split(','):
        y = x.split('-')
        if len(y) > 1:
            ids.append(range(int(y[0], int(y[1]))))
        else:
            ids.append(int(y[0]))
    
    do_remove(get_db(dbpath, opts), ids)
    
    return 0

def do_add_format(db, id, fmt, buffer):
    db.add_format(id, fmt.upper(), buffer, index_is_id=True)


def command_add_format(args, dbpath):
    parser = get_parser(_(
'''\
%prog add_format [options] id ebook_file

Add the ebook in ebook_file to the available formats for the logical book identified \
by id. You can get id by using the list command. If the format already exists, it is replaced.
'''))
    opts, args = parser.parse_args(sys.argv[:1] + args)
    if len(args) < 3:
        parser.print_help()
        print
        print _('You must specify an id and an ebook file')
        return 1
    
    id, file, fmt = int(args[1]), open(args[2], 'rb'), os.path.splitext(args[2])[-1]
    if not fmt:
        print _('ebook file must have an extension')
    do_add_format(get_db(dbpath, opts), id, fmt[1:], file)
    return 0

def do_remove_format(db, id, fmt):
    db.remove_format(id, fmt, index_is_id=True)

def command_remove_format(args, dbpath):
    parser = get_parser(_(
'''
%prog remove_format [options] id fmt

Remove the format fmt from the logical book identified by id. \
You can get id by using the list command. fmt should be a file extension \
like LRF or TXT or EPUB. If the logical book does not have fmt available, \
do nothing.
'''))
    opts, args = parser.parse_args(sys.argv[:1] + args)
    if len(args) < 3:
        parser.print_help()
        print
        print _('You must specify an id and a format')
        return 1
    
    id, fmt = int(args[1]), args[2].upper()
    do_remove_format(get_db(dbpath, opts), id, fmt)
    return 0


def main(args=sys.argv):
    commands = ('list', 'add', 'remove', 'add_format', 'remove_format')
    parser = OptionParser(_(
'''\
%%prog command [options] [arguments]

%%prog is the command line interface to the calibre books database. 

command is one of:
  %s
  
For help on an individual command: %%prog command --help
'''
                          )%'\n  '.join(commands))
    if len(args) < 2:
        parser.print_help()
        return 1
    if args[1] not in commands:
        if args[1] == '--version':
            parser.print_version()
            return 0
        parser.print_help()
        return 1
    
    command = eval('command_'+args[1])
<<<<<<< HEAD
    dbpath = Settings().get('library path', os.path.expanduser('~'))
=======
    dbpath = Settings().get('database path')
>>>>>>> 65972716
    
    return command(args[2:], dbpath)

if __name__ == '__main__':
    sys.exit(main())<|MERGE_RESOLUTION|>--- conflicted
+++ resolved
@@ -41,13 +41,13 @@
     for i in db.data:
         for j, field in enumerate(fields):
             widths[j] = max(widths[j], len(unicode(i[field])))
-    
+
     screen_width = terminal_controller.COLS
     if not screen_width:
         screen_width = 80
     field_width = screen_width//len(fields)
     base_widths = map(lambda x: min(x+1, field_width), widths)
-    
+
     while sum(base_widths) < screen_width:
         adjusted = False
         for i in range(len(widths)):
@@ -57,13 +57,13 @@
                 break
         if not adjusted:
             break
-    
+
     widths = list(base_widths)
     titles = map(lambda x, y: '%-*s'%(x, y), widths, fields)
     print terminal_controller.GREEN + ''.join(titles)+terminal_controller.NORMAL
-    
+
     wrappers = map(lambda x: TextWrapper(x-1), widths)
-    
+
     for record in db.data:
         text = [wrappers[i].wrap(unicode(record[field]).encode('utf-8')) for i, field in enumerate(fields)]
         lines = max(map(len, text))
@@ -74,46 +74,46 @@
                 sys.stdout.write(ft)
                 sys.stdout.write(filler)
             print
-        
+
 
 def command_list(args, dbpath):
     parser = get_parser(_(
 '''\
 %prog list [options]
 
-List the books available in the calibre database. 
-'''                      
+List the books available in the calibre database.
+'''
                             ))
-    parser.add_option('-f', '--fields', default='title,authors', 
+    parser.add_option('-f', '--fields', default='title,authors',
                       help=_('The fields to display when listing books in the database. Should be a comma separated list of fields.\nAvailable fields: %s\nDefault: %%default')%','.join(FIELDS))
-    parser.add_option('--sort-by', default='timestamp', 
+    parser.add_option('--sort-by', default='timestamp',
                       help=_('The field by which to sort the results.\nAvailable fields: %s\nDefault: %%default')%','.join(FIELDS))
     parser.add_option('--ascending', default=False, action='store_true',
                       help=_('Sort results in ascending order'))
-    parser.add_option('-s', '--search', default=None, 
+    parser.add_option('-s', '--search', default=None,
                       help=_('Filter the results by the search query. For the format of the search query, please see the search related documentation in the User Manual. Default is to do no filtering.'))
     opts, args = parser.parse_args(sys.argv[:1] + args)
     fields = [f.strip().lower() for f in opts.fields.split(',')]
-    
+
     if not set(fields).issubset(FIELDS):
         parser.print_help()
         print
         print _('Invalid fields. Available fields:'), ','.join(FIELDS)
         return 1
-    
+
     db = get_db(dbpath, opts)
     if not opts.sort_by in FIELDS:
         parser.print_help()
         print
         print _('Invalid sort field. Available fields:'), ','.join(FIELDS)
         return 1
-    
+
     do_list(db, fields, opts.sort_by, opts.ascending, opts.search)
     return 0
-        
+
 
 class DevNull(object):
-    
+
     def write(self, msg):
         pass
 NULL = DevNull()
@@ -128,7 +128,7 @@
                 dirs.append(path)
             else:
                 files.append(path)
-                
+
         formats, metadata = [], []
         for book in files:
             format = os.path.splitext(book)[1]
@@ -141,15 +141,15 @@
                 mi.title = os.path.splitext(os.path.basename(book))[0]
             if not mi.authors:
                 mi.authors = ['Unknown']
- 
+
             formats.append(format)
             metadata.append(mi)
-           
+
         file_duplicates = db.add_books(files, formats, metadata, add_duplicates=add_duplicates)
         if not file_duplicates:
             file_duplicates = []
-        
-        
+
+
         dir_dups = []
         for dir in dirs:
             if recurse:
@@ -160,9 +160,9 @@
                 if not dups:
                     dups = []
                 dir_dups.extend(dups)
-                
+
         sys.stdout = sys.__stdout__
-        
+
         if add_duplicates:
             for mi, formats in dir_dups:
                 db.import_book(mi, formats)
@@ -182,23 +182,23 @@
                         title = title.encode(preferred_encoding)
                     print '\t', title+':'
                     print '\t\t ', path
-                
+
         if SingleApplication is not None:
             sa = SingleApplication('calibre GUI')
             sa.send_message('refreshdb:')
     finally:
         sys.stdout = sys.__stdout__
-            
-            
-    
+
+
+
 def command_add(args, dbpath):
     parser = get_parser(_(
 '''\
 %prog add [options] file1 file2 file3 ...
 
 Add the specified files as books to the database. You can also specify directories, see
-the directory related options below. 
-'''                      
+the directory related options below.
+'''
                             ))
     parser.add_option('-1', '--one-book-per-directory', action='store_true', default=False,
                       help=_('Assume that each directory has only a single logical book and that all files in it are different e-book formats of that book'))
@@ -222,7 +222,7 @@
         else:
             for y in x:
                 db.delete_book(y)
-    
+
     if SingleApplication is not None:
         sa = SingleApplication('calibre GUI')
         sa.send_message('refreshdb:')
@@ -242,7 +242,7 @@
         print
         print _('You must specify at least one book to remove')
         return 1
-    
+
     ids = []
     for x in args[1].split(','):
         y = x.split('-')
@@ -250,9 +250,9 @@
             ids.append(range(int(y[0], int(y[1]))))
         else:
             ids.append(int(y[0]))
-    
+
     do_remove(get_db(dbpath, opts), ids)
-    
+
     return 0
 
 def do_add_format(db, id, fmt, buffer):
@@ -273,7 +273,7 @@
         print
         print _('You must specify an id and an ebook file')
         return 1
-    
+
     id, file, fmt = int(args[1]), open(args[2], 'rb'), os.path.splitext(args[2])[-1]
     if not fmt:
         print _('ebook file must have an extension')
@@ -299,7 +299,7 @@
         print
         print _('You must specify an id and a format')
         return 1
-    
+
     id, fmt = int(args[1]), args[2].upper()
     do_remove_format(get_db(dbpath, opts), id, fmt)
     return 0
@@ -311,11 +311,11 @@
 '''\
 %%prog command [options] [arguments]
 
-%%prog is the command line interface to the calibre books database. 
+%%prog is the command line interface to the calibre books database.
 
 command is one of:
   %s
-  
+
 For help on an individual command: %%prog command --help
 '''
                           )%'\n  '.join(commands))
@@ -328,14 +328,10 @@
             return 0
         parser.print_help()
         return 1
-    
+
     command = eval('command_'+args[1])
-<<<<<<< HEAD
     dbpath = Settings().get('library path', os.path.expanduser('~'))
-=======
-    dbpath = Settings().get('database path')
->>>>>>> 65972716
-    
+
     return command(args[2:], dbpath)
 
 if __name__ == '__main__':
