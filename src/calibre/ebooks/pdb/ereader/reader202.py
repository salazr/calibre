# -*- coding: utf-8 -*-

'''
Read content from ereader pdb file with a 202 byte header created by Makebook.
'''
__license__   = 'GPL v3'
__copyright__ = '2009, John Schember <john@nachtimwald.com>'
__docformat__ = 'restructuredtext en'

import os
import struct

from calibre import CurrentDir
from calibre.ebooks.metadata.opf2 import OPFCreator
from calibre.ebooks.compression.palmdoc import decompress_doc
from calibre.ebooks.pdb.formatreader import FormatReader
from calibre.ebooks.pdb.ereader import EreaderError

class HeaderRecord(object):
    '''
    The first record in the file is always the header record. It holds
    information related to the location of text, images, and so on
    in the file. This is used in conjunction with the sections
    defined in the file header.
    '''

    def __init__(self, raw):
        self.version, = struct.unpack('>H', raw[0:2])
        self.non_text_offset, = struct.unpack('>H', raw[8:10])

        self.num_text_pages = self.non_text_offset - 1


class Reader202(FormatReader):

    def __init__(self, header, stream, log, options):
        self.log = log
        self.encoding = options.input_encoding

        self.log.debug('202 byte header version found.')

        self.sections = []
        for i in range(header.num_sections):
            self.sections.append(header.section_data(i))

        self.header_record = HeaderRecord(self.section_data(0))

        if self.header_record.version != 4:
            raise EreaderError('Unknown book version %i.' % self.header_record.version)

        from calibre.ebooks.metadata.pdb import get_metadata
        self.mi = get_metadata(stream, False)

    def section_data(self, number):
        return self.sections[number]

    def decompress_text(self, number):
            return decompress_doc(''.join([chr(ord(x) ^ 0xA5) for x in self.section_data(number)])).decode('cp1252' if self.encoding is None else self.encoding, 'replace')

    def get_image(self, number):
        name = None
        img = None

        data = self.section_data(number)
        if data.startswith('PNG'):
            name = data[4:4 + 32].strip('\x00')
            img = data[62:]

        return name, img

    def get_text_page(self, number):
        '''
        Only palmdoc compression is supported. The text is xored with 0xA5 and
        assumed to be encoded as Windows-1252. The encoding is part of
        the eReader file spec and should always be this encoding.
        '''
        if number not in range(1, self.header_record.num_text_pages + 1):
            return ''

        return self.decompress_text(number)

    def extract_content(self, output_dir):
        from calibre.ebooks.pml.pmlconverter import pml_to_html

        output_dir = os.path.abspath(output_dir)

        if not os.path.exists(output_dir):
            os.makedirs(output_dir)

        pml = u''
        for i in range(1, self.header_record.num_text_pages + 1):
            self.log.debug('Extracting text page %i' % i)
            pml += self.get_text_page(i)

        title = self.mi.title
        if not isinstance(title, unicode):
            title = title.decode('utf-8', 'replace')

        html = u'<html><head><title>%s</title></head><body>%s</body></html>' % \
<<<<<<< HEAD
            (self.mi.title.decode('utf-8', 'replace'), pml_to_html(pml))
=======
            (title, pml_to_html(pml))
>>>>>>> 09f00cd8

        with CurrentDir(output_dir):
            with open('index.html', 'wb') as index:
                self.log.debug('Writing text to index.html')
                index.write(html.encode('utf-8'))

        if not os.path.exists(os.path.join(output_dir, 'images/')):
            os.makedirs(os.path.join(output_dir, 'images/'))
        images = []
        with CurrentDir(os.path.join(output_dir, 'images/')):
            for i in range(self.header_record.non_text_offset, len(self.sections)):
                name, img = self.get_image(i)
                if name:
                    images.append(name)
                    with open(name, 'wb') as imgf:
                        self.log.debug('Writing image %s to images/' % name)
                        imgf.write(img)

        opf_path = self.create_opf(output_dir, images)

        return opf_path

    def create_opf(self, output_dir, images):
        with CurrentDir(output_dir):
            opf = OPFCreator(output_dir, self.mi)

            manifest = [('index.html', None)]

            for i in images:
                manifest.append((os.path.join('images/', i), None))

            opf.create_manifest(manifest)
            opf.create_spine(['index.html'])
            with open('metadata.opf', 'wb') as opffile:
                opf.render(opffile)

        return os.path.join(output_dir, 'metadata.opf')

    def dump_pml(self):
        '''
        This is primarily used for debugging and 3rd party tools to
        get the plm markup that comprises the text in the file.
        '''
        pml = ''

        for i in range(1, self.header_record.num_text_pages + 1):
            pml += self.get_text_page(i)

        return pml

    def dump_images(self, output_dir):
        '''
        This is primarily used for debugging and 3rd party tools to
        get the images in the file.
        '''
        if not os.path.exists(output_dir):
            os.makedirs(output_dir)

        with CurrentDir(output_dir):
            for i in range(0, self.header_record.num_image_pages):
                name, img = self.get_image(self.header_record.image_data_offset + i)
                with open(name, 'wb') as imgf:
                    imgf.write(img)<|MERGE_RESOLUTION|>--- conflicted
+++ resolved
@@ -97,11 +97,7 @@
             title = title.decode('utf-8', 'replace')
 
         html = u'<html><head><title>%s</title></head><body>%s</body></html>' % \
-<<<<<<< HEAD
-            (self.mi.title.decode('utf-8', 'replace'), pml_to_html(pml))
-=======
             (title, pml_to_html(pml))
->>>>>>> 09f00cd8
 
         with CurrentDir(output_dir):
             with open('index.html', 'wb') as index:
