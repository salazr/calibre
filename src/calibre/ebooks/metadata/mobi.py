'''
Retrieve and modify in-place Mobipocket book metadata.
'''

from __future__ import with_statement

__license__   = 'GPL v3'
__copyright__ = '2009, Kovid Goyal kovid@kovidgoyal.net and ' \
    'Marshall T. Vandegrift <llasram@gmail.com>'
__docformat__ = 'restructuredtext en'

from struct import pack, unpack
from cStringIO import StringIO

from calibre import prints
from calibre.ebooks.mobi import MobiError
from calibre.ebooks.mobi.writer import rescale_image, MAX_THUMB_DIMEN
from calibre.ebooks.mobi.langcodes import iana2mobi
from calibre.utils.date import now as nowf

class StreamSlicer(object):

    def __init__(self, stream, start=0, stop=None):
        self._stream = stream
        self.start = start
        if stop is None:
            stream.seek(0, 2)
            stop = stream.tell()
        self.stop = stop
        self._len = stop - start

    def __len__(self):
        return self._len

    def __getitem__(self, key):
        stream = self._stream
        base = self.start
        if isinstance(key, (int, long)):
            stream.seek(base + key)
            return stream.read(1)
        if isinstance(key, slice):
            start, stop, stride = key.indices(self._len)
            if stride < 0:
                start, stop = stop, start
            size = stop - start
            if size <= 0:
                return ""
            stream.seek(base + start)
            data = stream.read(size)
            if stride != 1:
                data = data[::stride]
            return data
        raise TypeError("stream indices must be integers")

    def __setitem__(self, key, value):
        stream = self._stream
        base = self.start
        if isinstance(key, (int, long)):
            if len(value) != 1:
                raise ValueError("key and value lengths must match")
            stream.seek(base + key)
            return stream.write(value)
        if isinstance(key, slice):
            start, stop, stride = key.indices(self._len)
            if stride < 0:
                start, stop = stop, start
            size = stop - start
            if stride != 1:
                value = value[::stride]
            if len(value) != size:
                raise ValueError("key and value lengths must match")
            stream.seek(base + start)
            return stream.write(value)
        raise TypeError("stream indices must be integers")

    def update(self, data_blocks):
        # Rewrite the stream
        stream = self._stream
        base = self.start
        stream.seek(base)
        self._stream.truncate(base)
        for block in data_blocks:
            stream.write(block)

    def truncate(self, value):
        self._stream.truncate(value)

class MetadataUpdater(object):
    DRM_KEY_SIZE = 48

    def __init__(self, stream):
        self.stream = stream
        data = self.data = StreamSlicer(stream)
        self.type = data[60:68]

        if self.type != "BOOKMOBI":
            return

        self.nrecs, = unpack('>H', data[76:78])
        record0 = self.record0 = self.record(0)
        self.encryption_type, = unpack('>H', record0[12:14])
        codepage, = unpack('>I', record0[28:32])
        self.codec = 'utf-8' if codepage == 65001 else 'cp1252'
        image_base, = unpack('>I', record0[108:112])
        flags, = self.flags, = unpack('>I', record0[128:132])
        have_exth = self.have_exth = (flags & 0x40) != 0
        self.cover_record = self.thumbnail_record = None
        self.timestamp = None
        self.pdbrecords = self.get_pdbrecords()
        self.drm_block = self.fetchDRMdata()

        self.original_exth_records = {}
        if not have_exth:
            self.create_exth()
            self.have_exth = True
        # Fetch timestamp, cover_record, thumbnail_record
        self.fetchEXTHFields()

    def fetchDRMdata(self):
        ''' Grab everything between end of EXTH and title '''
        '''
        if False and self.have_exth:
            print "incoming file has EXTH header"
            # 20:24 = mobiHeaderLength, 16=PDBHeader size, 4 = len('EXTH')
            exth_off = int(unpack('>I', self.record0[20:24])[0] + 16)
            print "exth_off = 0x%x" % exth_off
            exth_len_offset = exth_off + 4
            print "exth_len_offset = 0x%x" % exth_len_offset
            exth_len = int(unpack('>I', self.record0[exth_len_offset:exth_len_offset+4])[0])
            print "len(EXTH) = 0x%x" % exth_len
            title_offset = int(unpack('>I', self.record0[0x54:0x58])[0])
            print "offset of full title = 0x%x" % title_offset
            drm_off = exth_off + exth_len
            print "DRM data begins at 0x%x" % drm_off
            print "DRM len is 0x%x bytes" % (title_offset - drm_off)
            return self.record0[drm_off:drm_off + (title_offset - drm_off)]
        else:
        '''
        if True:
            drm_offset = int(unpack('>I', self.record0[0xa8:0xac])[0])
            self.drm_key_count = int(unpack('>I', self.record0[0xac:0xb0])[0])
            drm_string = ''
            for x in range(self.drm_key_count):
                base_addr = drm_offset + (x * self.DRM_KEY_SIZE)
                drm_string += self.record0[base_addr:base_addr + self.DRM_KEY_SIZE]
            return drm_string
        else:
            drm_offset = int(unpack('>I', self.record0[0xa8:0xac])[0])
            title_offset = int(unpack('>I', self.record0[0x54:0x58])[0])
            drm_blocklen = title_offset - drm_offset
            return self.record0[drm_offset:drm_offset + drm_blocklen]

    def fetchEXTHFields(self):
        stream = self.stream
        record0 = self.record0

        # 20:24 = mobiHeaderLength, 16=PDBHeader size
        exth_off = unpack('>I', record0[20:24])[0] + 16 + record0.start
        image_base, = unpack('>I', record0[108:112])

        # Fetch EXTH block
        exth = self.exth = StreamSlicer(stream, exth_off, record0.stop)
        nitems, = unpack('>I', exth[8:12])
        pos = 12
        # Store any EXTH fields not specifiable in GUI
        for i in xrange(nitems):
            id, size = unpack('>II', exth[pos:pos + 8])
            content = exth[pos + 8: pos + size]
            pos += size

            self.original_exth_records[id] = content

            if id == 106:
                self.timestamp = content
            elif id == 201:
                rindex, = self.cover_rindex, = unpack('>i', content)
                if rindex > 0 :
                    self.cover_record = self.record(rindex + image_base)
            elif id == 202:
                rindex, = self.thumbnail_rindex, = unpack('>i', content)
                if rindex > 0 :
                    self.thumbnail_record = self.record(rindex + image_base)

    def patch(self, off, new_record0):
        # Save the current size of each record
        record_sizes = [len(new_record0)]
        for i in range(1,self.nrecs-1):
            record_sizes.append(self.pdbrecords[i+1][0]-self.pdbrecords[i][0])
        # And the last one
        record_sizes.append(self.data.stop - self.pdbrecords[self.nrecs-1][0])

        # pdbrecord[0] is the offset of record0.  It will not change
        # record1 offset will be offset of record0 + len(new_record0)
        updated_pdbrecords = [self.pdbrecords[0][0]]
        record0_offset = self.pdbrecords[0][0]
        updated_offset = record0_offset + len(new_record0)

        for i in range(1,self.nrecs-1):
            updated_pdbrecords.append(updated_offset)
            updated_offset += record_sizes[i]
        # Update the last pdbrecord
        updated_pdbrecords.append(updated_offset)

        # Read in current records 1 to last
        data_blocks = [new_record0]
        for i in range(1,self.nrecs):
            data_blocks.append(self.data[self.pdbrecords[i][0]:self.pdbrecords[i][0] + record_sizes[i]])

        # Rewrite the stream
        self.record0.update(data_blocks)

        # Rewrite the pdbrecords
        self.update_pdbrecords(updated_pdbrecords)

        # Truncate if necessary
        if (updated_pdbrecords[-1] + record_sizes[-1]) < self.data.stop:
            self.data.truncate(updated_pdbrecords[-1] + record_sizes[-1])
        else:
            self.data.stop = updated_pdbrecords[-1] + record_sizes[-1]

    def patchSection(self, section, new):
        off = self.pdbrecords[section][0]
        self.patch(off, new)

    def create_exth(self, new_title=None, exth=None):
        # Add an EXTH block to record 0, rewrite the stream
        # self.hexdump(self.record0)
        if isinstance(new_title, unicode):
            new_title = new_title.encode(self.codec, 'replace')

        # Fetch the existing title
        title_offset, = unpack('>L', self.record0[0x54:0x58])
        title_length, = unpack('>L', self.record0[0x58:0x5c])
        title_in_file, = unpack('%ds' % (title_length), self.record0[title_offset:title_offset + title_length])

        # Adjust length to accommodate PrimaryINDX if necessary
        mobi_header_length, = unpack('>L', self.record0[0x14:0x18])
        if mobi_header_length == 0xe4:
            # Patch mobi_header_length to 0xE8
            self.record0[0x17] = "\xe8"
            self.record0[0xf4:0xf8] = pack('>L', 0xFFFFFFFF)
            mobi_header_length = 0xe8

        # Set EXTH flag (0x40)
        self.record0[0x80:0x84] = pack('>L', self.flags|0x40)

        if not exth:
            # Construct an empty EXTH block
            pad = '\0' * 4
            exth = ['EXTH', pack('>II', 12, 0), pad]
            exth = ''.join(exth)

        # Update drm_offset
        self.record0[0xa8:0xac] = pack('>L', 0x10 + mobi_header_length + len(exth))
        if True:
            self.record0[0xb0:0xb4] = pack('>L', len(self.drm_block))
        # Update title_offset
        self.record0[0x54:0x58] = pack('>L', 0x10 + mobi_header_length + len(exth) + len(self.drm_block))

        if new_title:
            self.record0[0x58:0x5c] = pack('>L', len(new_title))

        # Create an updated Record0
        new_record0 = StringIO()
        new_record0.write(self.record0[:0x10 + mobi_header_length])
        new_record0.write(exth)
<<<<<<< HEAD
        new_record0.write(self.drm_block)
        if new_title:
            #new_record0.write(new_title.encode(self.codec, 'replace'))
            new_title = (new_title or _('Unknown')).encode(self.codec, 'replace')
            new_record0.write(new_title)
        else:
            new_record0.write(title_in_file)
=======
        new_record0.write(new_title if new_title else title_in_file)
>>>>>>> d45da570

        # Pad to a 4-byte boundary
        trail = len(new_record0.getvalue()) % 4
        pad = '\0' * (4 - trail) # Always pad w/ at least 1 byte
        new_record0.write(pad)

        #self.hexdump(new_record0.getvalue())

        # Rebuild the stream, update the pdbrecords pointers
        self.patchSection(0,new_record0.getvalue())

        # Update record0
        self.record0 = self.record(0)

    def hexdump(self, src, length=16):
        # Diagnostic
        FILTER=''.join([(len(repr(chr(x)))==3) and chr(x) or '.' for x in range(256)])
        N=0; result=''
        while src:
           s,src = src[:length],src[length:]
           hexa = ' '.join(["%02X"%ord(x) for x in s])
           s = s.translate(FILTER)
           result += "%04X   %-*s   %s\n" % (N, length*3, hexa, s)
           N+=length
        print result

    def get_pdbrecords(self):
        pdbrecords = []
        for i in xrange(self.nrecs):
            offset, a1,a2,a3,a4 = unpack('>LBBBB', self.data[78+i*8:78+i*8+8])
            flags, val = a1, a2<<16|a3<<8|a4
            pdbrecords.append( [offset, flags, val] )
        return pdbrecords

    def update_pdbrecords(self, updated_pdbrecords):
        for (i, pdbrecord) in enumerate(updated_pdbrecords):
            self.data[78+i*8:78+i*8 + 4] = pack('>L',pdbrecord)

        # Refresh local copy
        self.pdbrecords = self.get_pdbrecords()

    def dump_pdbrecords(self):
        # Diagnostic
        print "MetadataUpdater.dump_pdbrecords()"
        print "%10s %10s %10s" % ("offset","flags","val")
        for i in xrange(len(self.pdbrecords)):
            pdbrecord = self.pdbrecords[i]
            print "%10X %10X %10X" % (pdbrecord[0], pdbrecord[1], pdbrecord[2])

    def record(self, n):
        if n >= self.nrecs:
            raise ValueError('non-existent record %r' % n)
        offoff = 78 + (8 * n)
        start, = unpack('>I', self.data[offoff + 0:offoff + 4])
        stop = None
        if n < (self.nrecs - 1):
            stop, = unpack('>I', self.data[offoff + 8:offoff + 12])
        return StreamSlicer(self.stream, start, stop)

    def update(self, mi):
        def pop_exth_record(exth_id):
            if exth_id in self.original_exth_records:
                self.original_exth_records.pop(exth_id)

        if self.type != "BOOKMOBI":
                raise MobiError("Setting metadata only supported for MOBI files of type 'BOOK'.\n"
                                "\tThis is a '%s' file of type '%s'" % (self.type[0:4], self.type[4:8]))

        recs = []
        try:
             from calibre.ebooks.conversion.config import load_defaults
             prefs = load_defaults('mobi_output')
             pas = prefs.get('prefer_author_sort', False)
        except:
            pas = False
        if mi.author_sort and pas:
            authors = mi.author_sort
            recs.append((100, authors.encode(self.codec, 'replace')))
            pop_exth_record(100)
        elif mi.authors:
            authors = '; '.join(mi.authors)
            recs.append((100, authors.encode(self.codec, 'replace')))
            pop_exth_record(100)
        if mi.publisher:
            recs.append((101, mi.publisher.encode(self.codec, 'replace')))
            pop_exth_record(101)
        if mi.comments:
            recs.append((103, mi.comments.encode(self.codec, 'replace')))
            pop_exth_record(103)
        if mi.isbn:
            recs.append((104, mi.isbn.encode(self.codec, 'replace')))
            pop_exth_record(104)
        if mi.tags:
            subjects = '; '.join(mi.tags)
            recs.append((105, subjects.encode(self.codec, 'replace')))
            pop_exth_record(105)
        if mi.pubdate:
            recs.append((106, str(mi.pubdate).encode(self.codec, 'replace')))
            pop_exth_record(106)
        elif mi.timestamp:
            recs.append((106, str(mi.timestamp).encode(self.codec, 'replace')))
            pop_exth_record(106)
        elif self.timestamp:
            recs.append((106, self.timestamp))
            pop_exth_record(106)
        else:
            recs.append((106, nowf().isoformat().encode(self.codec, 'replace')))
            pop_exth_record(106)
        if self.cover_record is not None:
            recs.append((201, pack('>I', self.cover_rindex)))
            recs.append((203, pack('>I', 0)))
            pop_exth_record(201)
            pop_exth_record(203)
        if self.thumbnail_record is not None:
            recs.append((202, pack('>I', self.thumbnail_rindex)))
            pop_exth_record(202)

        if getattr(self, 'encryption_type', -1) != 0:
            prints(u"Setting metadata for '%s' (DRM)" % mi.title)
            # raise MobiError('Setting metadata in DRMed MOBI files is not supported.')

        # Restore any original EXTH fields that weren't modified/updated
        for id in sorted(self.original_exth_records):
            recs.append((id, self.original_exth_records[id]))
        recs = sorted(recs, key=lambda x:(x[0],x[0]))

        exth = StringIO()
        for code, data in recs:
            exth.write(pack('>II', code, len(data) + 8))
            exth.write(data)
        exth = exth.getvalue()
        trail = len(exth) % 4
        pad = '\0' * (4 - trail) # Always pad w/ at least 1 byte
        exth = ['EXTH', pack('>II', len(exth) + 12, len(recs)), exth, pad]
        exth = ''.join(exth)

        if getattr(self, 'exth', None) is None:
            raise MobiError('No existing EXTH record. Cannot update metadata.')

        self.record0[92:96] = iana2mobi(mi.language)
        self.create_exth(exth=exth, new_title=mi.title)

        # Fetch updated timestamp, cover_record, thumbnail_record
        self.fetchEXTHFields()

        if mi.cover_data[1] or mi.cover:
            try:
                data =  mi.cover_data[1] if mi.cover_data[1] else open(mi.cover, 'rb').read()
            except:
                pass
            else:
                if self.cover_record is not None:
                    size = len(self.cover_record)
                    cover = rescale_image(data, size)
                    cover += '\0' * (size - len(cover))
                    self.cover_record[:] = cover
                if self.thumbnail_record is not None:
                    size = len(self.thumbnail_record)
                    thumbnail = rescale_image(data, size, dimen=MAX_THUMB_DIMEN)
                    thumbnail += '\0' * (size - len(thumbnail))
                    self.thumbnail_record[:] = thumbnail
        return

def set_metadata(stream, mi):
    mu = MetadataUpdater(stream)
    mu.update(mi)
    return<|MERGE_RESOLUTION|>--- conflicted
+++ resolved
@@ -107,7 +107,13 @@
         self.cover_record = self.thumbnail_record = None
         self.timestamp = None
         self.pdbrecords = self.get_pdbrecords()
-        self.drm_block = self.fetchDRMdata()
+
+        self.drm_block = None
+        if self.encryption_type != 0:
+            if self.have_exth:
+                self.drm_block = self.fetchDRMdata()
+            else:
+                raise MobiError('Unable to set metadata on DRM file without EXTH header')
 
         self.original_exth_records = {}
         if not have_exth:
@@ -117,38 +123,14 @@
         self.fetchEXTHFields()
 
     def fetchDRMdata(self):
-        ''' Grab everything between end of EXTH and title '''
-        '''
-        if False and self.have_exth:
-            print "incoming file has EXTH header"
-            # 20:24 = mobiHeaderLength, 16=PDBHeader size, 4 = len('EXTH')
-            exth_off = int(unpack('>I', self.record0[20:24])[0] + 16)
-            print "exth_off = 0x%x" % exth_off
-            exth_len_offset = exth_off + 4
-            print "exth_len_offset = 0x%x" % exth_len_offset
-            exth_len = int(unpack('>I', self.record0[exth_len_offset:exth_len_offset+4])[0])
-            print "len(EXTH) = 0x%x" % exth_len
-            title_offset = int(unpack('>I', self.record0[0x54:0x58])[0])
-            print "offset of full title = 0x%x" % title_offset
-            drm_off = exth_off + exth_len
-            print "DRM data begins at 0x%x" % drm_off
-            print "DRM len is 0x%x bytes" % (title_offset - drm_off)
-            return self.record0[drm_off:drm_off + (title_offset - drm_off)]
-        else:
-        '''
-        if True:
-            drm_offset = int(unpack('>I', self.record0[0xa8:0xac])[0])
-            self.drm_key_count = int(unpack('>I', self.record0[0xac:0xb0])[0])
-            drm_string = ''
-            for x in range(self.drm_key_count):
-                base_addr = drm_offset + (x * self.DRM_KEY_SIZE)
-                drm_string += self.record0[base_addr:base_addr + self.DRM_KEY_SIZE]
-            return drm_string
-        else:
-            drm_offset = int(unpack('>I', self.record0[0xa8:0xac])[0])
-            title_offset = int(unpack('>I', self.record0[0x54:0x58])[0])
-            drm_blocklen = title_offset - drm_offset
-            return self.record0[drm_offset:drm_offset + drm_blocklen]
+        ''' Fetch the DRM keys '''
+        drm_offset = int(unpack('>I', self.record0[0xa8:0xac])[0])
+        self.drm_key_count = int(unpack('>I', self.record0[0xac:0xb0])[0])
+        drm_keys = ''
+        for x in range(self.drm_key_count):
+            base_addr = drm_offset + (x * self.DRM_KEY_SIZE)
+            drm_keys += self.record0[base_addr:base_addr + self.DRM_KEY_SIZE]
+        return drm_keys
 
     def fetchEXTHFields(self):
         stream = self.stream
@@ -224,7 +206,6 @@
 
     def create_exth(self, new_title=None, exth=None):
         # Add an EXTH block to record 0, rewrite the stream
-        # self.hexdump(self.record0)
         if isinstance(new_title, unicode):
             new_title = new_title.encode(self.codec, 'replace')
 
@@ -250,12 +231,13 @@
             exth = ['EXTH', pack('>II', 12, 0), pad]
             exth = ''.join(exth)
 
-        # Update drm_offset
-        self.record0[0xa8:0xac] = pack('>L', 0x10 + mobi_header_length + len(exth))
-        if True:
+        # Update drm_offset(0xa8), title_offset(0x54)
+        if self.encryption_type != 0:
+            self.record0[0xa8:0xac] = pack('>L', 0x10 + mobi_header_length + len(exth))
             self.record0[0xb0:0xb4] = pack('>L', len(self.drm_block))
-        # Update title_offset
-        self.record0[0x54:0x58] = pack('>L', 0x10 + mobi_header_length + len(exth) + len(self.drm_block))
+            self.record0[0x54:0x58] = pack('>L', 0x10 + mobi_header_length + len(exth) + len(self.drm_block))
+        else:
+            self.record0[0x54:0x58] = pack('>L', 0x10 + mobi_header_length + len(exth))
 
         if new_title:
             self.record0[0x58:0x5c] = pack('>L', len(new_title))
@@ -264,24 +246,14 @@
         new_record0 = StringIO()
         new_record0.write(self.record0[:0x10 + mobi_header_length])
         new_record0.write(exth)
-<<<<<<< HEAD
-        new_record0.write(self.drm_block)
-        if new_title:
-            #new_record0.write(new_title.encode(self.codec, 'replace'))
-            new_title = (new_title or _('Unknown')).encode(self.codec, 'replace')
-            new_record0.write(new_title)
-        else:
-            new_record0.write(title_in_file)
-=======
+        if self.encryption_type != 0:
+            new_record0.write(self.drm_block)
         new_record0.write(new_title if new_title else title_in_file)
->>>>>>> d45da570
 
         # Pad to a 4-byte boundary
         trail = len(new_record0.getvalue()) % 4
         pad = '\0' * (4 - trail) # Always pad w/ at least 1 byte
         new_record0.write(pad)
-
-        #self.hexdump(new_record0.getvalue())
 
         # Rebuild the stream, update the pdbrecords pointers
         self.patchSection(0,new_record0.getvalue())
@@ -392,11 +364,7 @@
             recs.append((202, pack('>I', self.thumbnail_rindex)))
             pop_exth_record(202)
 
-        if getattr(self, 'encryption_type', -1) != 0:
-            prints(u"Setting metadata for '%s' (DRM)" % mi.title)
-            # raise MobiError('Setting metadata in DRMed MOBI files is not supported.')
-
-        # Restore any original EXTH fields that weren't modified/updated
+        # Restore any original EXTH fields that weren't updated
         for id in sorted(self.original_exth_records):
             recs.append((id, self.original_exth_records[id]))
         recs = sorted(recs, key=lambda x:(x[0],x[0]))
