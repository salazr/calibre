--- conflicted
+++ resolved
@@ -11,11 +11,7 @@
 from lxml.html import soupparser
 
 from calibre.utils.date import parse_date, utcnow, replace_months
-<<<<<<< HEAD
-from calibre.utils.cleantext import clean_ascii_char
-=======
 from calibre.utils.cleantext import clean_ascii_chars
->>>>>>> e20d092b
 from calibre import browser, preferred_encoding
 from calibre.ebooks.chardet import xml_to_unicode
 from calibre.ebooks.metadata import MetaInformation, check_isbn, \
@@ -130,11 +126,7 @@
         except:
             try:
                 #remove ASCII invalid chars
-<<<<<<< HEAD
-                feed = soupparser.fromstring(clean_ascii_char(raw))
-=======
                 feed = soupparser.fromstring(clean_ascii_chars(raw))
->>>>>>> e20d092b
             except:
                 return None
 
@@ -163,11 +155,7 @@
                 except:
                     try:
                         #remove ASCII invalid chars
-<<<<<<< HEAD
-                        feed = soupparser.fromstring(clean_ascii_char(raw))
-=======
                         feed = soupparser.fromstring(clean_ascii_chars(raw))
->>>>>>> e20d092b
                     except:
                         continue
                 pages.append(feed)
@@ -263,11 +251,7 @@
         except:
             try:
                 #remove ASCII invalid chars
-<<<<<<< HEAD
-                feed = soupparser.fromstring(clean_ascii_char(raw))
-=======
                 feed = soupparser.fromstring(clean_ascii_chars(raw))
->>>>>>> e20d092b
             except:
                 return None
 
