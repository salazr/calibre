--- conflicted
+++ resolved
@@ -23,9 +23,8 @@
 
 def get_metadata(stream, extract_cover=True):
     try:
-<<<<<<< HEAD
         mi = podofo_get_metadata(stream)
-    except:
+    except Unavailable:
         mi = get_metadata_pypdf(stream)
     stream.seek(0)
 
@@ -39,11 +38,6 @@
             traceback.print_exc()
     return mi
 
-=======
-        return podofo_get_metadata(stream)
-    except Unavailable:
-        return get_metadata_pypdf(stream)
->>>>>>> 312a23fd
 
 def set_metadata(stream, mi):
     stream.seek(0)
