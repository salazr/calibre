__license__   = 'GPL v3'
__copyright__ = '2008, Kovid Goyal <kovid at kovidgoyal.net>'
'''
Interface to isbndb.com. My key HLLXQX2A.
'''

import sys, re
from urllib import quote

from calibre.utils.config import OptionParser
from calibre.ebooks.metadata.book.base import Metadata
from calibre.ebooks.BeautifulSoup import BeautifulStoneSoup
from calibre import browser

BASE_URL = 'http://isbndb.com/api/books.xml?access_key=%(key)s&page_number=1&results=subjects,authors,texts&'

class ISBNDBError(Exception):
    pass

def fetch_metadata(url, max=100, timeout=5.):
    books = []
    page_number = 1
    total_results = sys.maxint
    br = browser()
    while len(books) < total_results and max > 0:
        try:
            raw = br.open(url, timeout=timeout).read()
        except Exception, err:
            raise ISBNDBError('Could not fetch ISBNDB metadata. Error: '+str(err))
        soup = BeautifulStoneSoup(raw,
                convertEntities=BeautifulStoneSoup.XML_ENTITIES)
        book_list = soup.find('booklist')
        if book_list is None:
            errmsg = soup.find('errormessage').string
            raise ISBNDBError('Error fetching metadata: '+errmsg)
        total_results = int(book_list['total_results'])
        page_number += 1
        np = '&page_number=%s&'%page_number
        url = re.sub(r'\&page_number=\d+\&', np, url)
        books.extend(book_list.findAll('bookdata'))
        max -= 1
    return books


class ISBNDBMetadata(Metadata):

    def __init__(self, book):
<<<<<<< HEAD
        Metadata.__init__(self, None, [])
        self.getmetadata(book)

    def tostring(self, e):
        if not hasattr(e, 'string'):
            return None
        ans = e.string
        if ans is not None:
            ans = unicode(ans).strip()
        if not ans:
            ans = None
        return ans
        
    def getmetadata(self, book):
        self.isbn = unicode(book.get('isbn13', book.get('isbn')))
        temptitle = self.tostring(book.find('titlelong'))
        if not temptitle:
            temptitle = self.tostring(book.find('title'))
        if temptitle:            
            self.title = unicode(temptitle).strip()
        else:
            self.title = _('Unknown')
        self.authors = []
        au = self.tostring(book.find('authorstext'))
=======
        Metadata.__init__(self, None)

        def tostring(e):
            if not hasattr(e, 'string'):
                return None
            ans = e.string
            if ans is not None:
                ans = unicode(ans).strip()
            if not ans:
                ans = None
            return ans

        self.isbn = unicode(book.get('isbn13', book.get('isbn')))
        title = tostring(book.find('titlelong'))
        if not title:
            title = tostring(book.find('title'))
        self.title = title
        self.title = unicode(self.title).strip()
        authors = []
        au = tostring(book.find('authorstext'))
>>>>>>> c650488b
        if au:
            au = au.strip()
            temp = au.split(',')
            for au in temp:
                if not au: continue
                authors.extend([a.strip() for a in au.split('&amp;')])
        if authors:
            self.authors = authors
        try:
            self.author_sort = self.tostring(book.find('authors').find('person'))
            if self.authors and self.author_sort == self.authors[0]:
                self.author_sort = None
        except:
            pass
        self.publisher = self.tostring(book.find('publishertext'))

        summ = self.tostring(book.find('summary'))
        if summ:
            self.comments = 'SUMMARY:\n'+summ


def build_isbn(base_url, opts):
    return base_url + 'index1=isbn&value1='+opts.isbn

def build_combined(base_url, opts):
    query = ''
    for e in (opts.title, opts.author, opts.publisher):
        if e is not None:
            query += ' ' + e
    query = query.strip()
    if len(query) == 0:
        raise ISBNDBError('You must specify at least one of --author, --title or --publisher')

    query = re.sub(r'\s+', '+', query)
    if isinstance(query, unicode):
        query = query.encode('utf-8')
    return base_url+'index1=combined&value1='+quote(query, '+')


def option_parser():
    parser = OptionParser(usage=\
_('''
%prog [options] key

Fetch metadata for books from isndb.com. You can specify either the
books ISBN ID or its title and author. If you specify the title and author,
then more than one book may be returned.

key is the account key you generate after signing up for a free account from isbndb.com.

'''))
    parser.add_option('-i', '--isbn', default=None, dest='isbn',
                      help=_('The ISBN ID of the book you want metadata for.'))
    parser.add_option('-a', '--author', dest='author',
                      default=None, help=_('The author whose book to search for.'))
    parser.add_option('-t', '--title', dest='title',
                      default=None, help=_('The title of the book to search for.'))
    parser.add_option('-p', '--publisher', default=None, dest='publisher',
                      help=_('The publisher of the book to search for.'))
    parser.add_option('-v', '--verbose', default=False,
                      action='store_true', help=_('Verbose processing'))

    return parser


def create_books(opts, args, timeout=5.):
    base_url = BASE_URL%dict(key=args[1])
    if opts.isbn is not None:
        url = build_isbn(base_url, opts)
    else:
        url = build_combined(base_url, opts)

    if opts.verbose:
        print ('ISBNDB query: '+url)
    
    tans = [ISBNDBMetadata(book) for book in fetch_metadata(url, timeout=timeout)]
    ans = []
    for x in tans:
        add = True
        for y in ans:
            if y.isbn == x.isbn:
                add = False
        if add:
            ans.append(x)
    return ans

def main(args=sys.argv):
    parser = option_parser()
    opts, args = parser.parse_args(args)
    if len(args) != 2:
        parser.print_help()
        print ('You must supply the isbndb.com key')
        return 1

    for book in create_books(opts, args):
        print unicode(book).encode('utf-8')

    return 0

if __name__ == '__main__':
    sys.exit(main())<|MERGE_RESOLUTION|>--- conflicted
+++ resolved
@@ -45,32 +45,6 @@
 class ISBNDBMetadata(Metadata):
 
     def __init__(self, book):
-<<<<<<< HEAD
-        Metadata.__init__(self, None, [])
-        self.getmetadata(book)
-
-    def tostring(self, e):
-        if not hasattr(e, 'string'):
-            return None
-        ans = e.string
-        if ans is not None:
-            ans = unicode(ans).strip()
-        if not ans:
-            ans = None
-        return ans
-        
-    def getmetadata(self, book):
-        self.isbn = unicode(book.get('isbn13', book.get('isbn')))
-        temptitle = self.tostring(book.find('titlelong'))
-        if not temptitle:
-            temptitle = self.tostring(book.find('title'))
-        if temptitle:            
-            self.title = unicode(temptitle).strip()
-        else:
-            self.title = _('Unknown')
-        self.authors = []
-        au = self.tostring(book.find('authorstext'))
-=======
         Metadata.__init__(self, None)
 
         def tostring(e):
@@ -91,7 +65,6 @@
         self.title = unicode(self.title).strip()
         authors = []
         au = tostring(book.find('authorstext'))
->>>>>>> c650488b
         if au:
             au = au.strip()
             temp = au.split(',')
