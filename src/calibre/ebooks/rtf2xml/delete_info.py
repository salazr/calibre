#########################################################################
#                                                                       #
#                                                                       #
#   copyright 2002 Paul Henry Tremblay                                  #
#                                                                       #
#   This program is distributed in the hope that it will be useful,     #
#   but WITHOUT ANY WARRANTY; without even the implied warranty of      #
#   MERCHANTABILITY or FITNESS FOR A PARTICULAR PURPOSE. See the GNU    #
#   General Public License for more details.                            #
#                                                                       #
#   You should have received a copy of the GNU General Public License   #
#   along with this program; if not, write to the Free Software         #
#   Foundation, Inc., 59 Temple Place, Suite 330, Boston, MA            #
#   02111-1307 USA                                                      #
#                                                                       #
#                                                                       #
#########################################################################
import sys, os, tempfile

from calibre.ebooks.rtf2xml import copy

class DeleteInfo:
    """Delelet unecessary destination groups"""
    def __init__(self,
            in_file ,
            bug_handler,
            copy = None,
            run_level = 1,
            ):
        self.__file = in_file
        self.__bug_handler = bug_handler
        self.__copy = copy
        self.__write_to = tempfile.mktemp()
        self.__bracket_count= 0
        self.__ob_count = 0
        self.__cb_count = 0
        # self.__after_asterisk = False
        # self.__delete = 0
        self.__initiate_allow()
        self.__ob = 0
        self.__write_cb = False
        self.__run_level = run_level
        self.__found_delete = False
        # self.__list = False

    def __initiate_allow(self):
        """
        Initiate a list of destination groups which should be printed out.
        """
        self.__allowable = ('cw<ss<char-style',
                            'cw<it<listtable_',
                            'cw<it<revi-table',
                            'cw<ls<list-lev-d',
                            'cw<fd<field-inst',
                            'cw<an<book-mk-st',
                            'cw<an<book-mk-en',
                            'cw<an<annotation',
                            'cw<cm<comment___',
                            'cw<it<lovr-table',
                            # 'cw<ls<list______',
                        )
        self.__not_allowable = (
                'cw<un<unknown___',
                'cw<un<company___',
                'cw<ls<list-level',
                'cw<fd<datafield_',
                )
        self.__state = 'default'
        self.__state_dict = {
            'default'           : self.__default_func,
            'after_asterisk'    : self.__asterisk_func,
            'delete'            : self.__delete_func,
            'list'              : self.__list_func,
        }

    def __default_func(self,line):
        """Handle lines when in no special state. Look for an asterisk to
        begin a special state. Otherwise, print out line."""
        ##cw<ml<asterisk__<nu<true
        if self.__token_info == 'cw<ml<asterisk__':
            self.__state = 'after_asterisk'
            self.__delete_count = self.__ob_count
        elif self.__token_info == 'ob<nu<open-brack':
            # write previous bracket, if exists
            if self.__ob:
                self.__write_obj.write(self.__ob)
            self.__ob = line
            return False
        else:
            # write previous bracket, since didn't fine asterisk
            if self.__ob:
                self.__write_obj.write(self.__ob)
                self.__ob = 0
            return True

    def __delete_func(self,line):
        """Handle lines when in delete state. Don't print out lines
        unless the state has ended."""
        if self.__delete_count == self.__cb_count:
            self.__state = 'default'
            if self.__write_cb:
                self.__write_cb = True
                return True
            return False

    def __asterisk_func(self,line):
        """
        Determine whether to delete info in group
        Note on self.__cb flag.
        If you find that you are in a delete group, and the previous
        token in not an open bracket (self.__ob = 0), that means
        that the delete group is nested inside another acceptable
        detination group. In this case, you have alrady written
        the open bracket, so you will need to write the closed one
        as well.
        """
        # Test for {\*}, in which case don't enter
        # delete state
        # self.__after_asterisk = False # only enter this function once
        self.__found_delete = True
        if self.__token_info == 'cb<nu<clos-brack':
            if self.__delete_count == self.__cb_count:
                self.__state = 'default'
                self.__ob = 0
                # changed this because haven't printed out start
                return False
            else:
                # not sure what happens here!
                # believe I have a '{\*}
                if self.__run_level > 3:
                    msg = _('flag problem\n')
                    raise self.__bug_handler, msg
                return True
        elif self.__token_info in self.__allowable :
            if self.__ob:
                self.__write_obj.write(self.__ob)
                self.__ob = 0
                self.__state = 'default'
            else:
                pass
            return True
        elif self.__token_info == 'cw<ls<list______':
            self.__ob = 0
            self.__found_list_func(line)
        elif self.__token_info in self.__not_allowable:
            if not self.__ob:
<<<<<<< HEAD
                self.__write_cb = False
=======
                self.__write_cb = True
>>>>>>> d0f92778
            self.__ob = 0
            self.__state = 'delete'
            self.__cb_count = 0
            return False
        else:
            if self.__run_level > 5:
<<<<<<< HEAD
                msg = _('After an asterisk, and found neither an allowable or non-allowable token\n\
=======
                msg = ('After an asterisk, and found neither an allowable or non-allowable token\n\
>>>>>>> d0f92778
                            token is "%s"\n') % self.__token_info
                raise self.__bug_handler, msg
            if not self.__ob:
                self.__write_cb = True
            self.__ob = 0
            self.__state = 'delete'
            self.__cb_count = 0
            return False

    def __found_list_func(self, line):
        """
        print out control words in this group
        """
        self.__state = 'list'

    def __list_func(self, line):
        """
        Check to see if the group has ended.
        Return True for all control words.
        Return False otherwise.
        """
        if self.__delete_count == self.__cb_count and self.__token_info ==\
            'cb<nu<clos-brack':
            self.__state = 'default'
            if self.__write_cb:
                self.__write_cb = False
                return True
            return False
        elif line[0:2] == 'cw':
            return True
        else:
            return False

    def delete_info(self):
        """Main method for handling other methods. Read one line in at
<<<<<<< HEAD
        a time, and determine wheter to print the line based on the state."""
        with open(self.__file, 'r') as read_obj, \
            open(self.__write_to, 'w') as self.__write_obj:
            for line in read_obj:
                #ob<nu<open-brack<0001
                to_print = True
                self.__token_info = line[:16]
                if self.__token_info == 'ob<nu<open-brack':
                    self.__ob_count = line[-5:-1]
                if self.__token_info == 'cb<nu<clos-brack':
                    self.__cb_count = line[-5:-1]
                action = self.__state_dict.get(self.__state)
                if not action:
                    sys.stderr.write(_('No action in dictionary state is "%s" \n')
                            % self.__state)
                to_print = action(line)
                # if self.__after_asterisk:
                    # to_print = self.__asterisk_func(line)
                # elif self.__list:
                    # self.__in_list_func(line)
                # elif self.__delete:
                    # to_print = self.__delete_func(line)
                # else:
                    # to_print = self.__default_func(line)
                if to_print:
                    self.__write_obj.write(line)
=======
        a time, and determine whether to print the line based on the state."""
        with open(self.__file, 'r') as read_obj:
            with open(self.__write_to, 'w') as self.__write_obj:
                for line in read_obj:
                    #ob<nu<open-brack<0001
                    to_print = True
                    self.__token_info = line[:16]
                    if self.__token_info == 'ob<nu<open-brack':
                        self.__ob_count = line[-5:-1]
                    if self.__token_info == 'cb<nu<clos-brack':
                        self.__cb_count = line[-5:-1]
                    action = self.__state_dict.get(self.__state)
                    if not action:
                        sys.stderr.write(_('No action in dictionary state is "%s" \n')
                                % self.__state)
                    to_print = action(line)
                    # if self.__after_asterisk:
                        # to_print = self.__asterisk_func(line)
                    # elif self.__list:
                        # self.__in_list_func(line)
                    # elif self.__delete:
                        # to_print = self.__delete_func(line)
                    # else:
                        # to_print = self.__default_func(line)
                    if to_print:
                        self.__write_obj.write(line)
>>>>>>> d0f92778
        copy_obj = copy.Copy(bug_handler = self.__bug_handler)
        if self.__copy:
            copy_obj.copy_file(self.__write_to, "delete_info.data")
        copy_obj.rename(self.__write_to, self.__file)
        os.remove(self.__write_to)
        return self.__found_delete<|MERGE_RESOLUTION|>--- conflicted
+++ resolved
@@ -128,7 +128,7 @@
                 # not sure what happens here!
                 # believe I have a '{\*}
                 if self.__run_level > 3:
-                    msg = _('flag problem\n')
+                    msg = 'flag problem\n'
                     raise self.__bug_handler, msg
                 return True
         elif self.__token_info in self.__allowable :
@@ -144,22 +144,14 @@
             self.__found_list_func(line)
         elif self.__token_info in self.__not_allowable:
             if not self.__ob:
-<<<<<<< HEAD
-                self.__write_cb = False
-=======
                 self.__write_cb = True
->>>>>>> d0f92778
             self.__ob = 0
             self.__state = 'delete'
             self.__cb_count = 0
             return False
         else:
             if self.__run_level > 5:
-<<<<<<< HEAD
-                msg = _('After an asterisk, and found neither an allowable or non-allowable token\n\
-=======
                 msg = ('After an asterisk, and found neither an allowable or non-allowable token\n\
->>>>>>> d0f92778
                             token is "%s"\n') % self.__token_info
                 raise self.__bug_handler, msg
             if not self.__ob:
@@ -195,34 +187,6 @@
 
     def delete_info(self):
         """Main method for handling other methods. Read one line in at
-<<<<<<< HEAD
-        a time, and determine wheter to print the line based on the state."""
-        with open(self.__file, 'r') as read_obj, \
-            open(self.__write_to, 'w') as self.__write_obj:
-            for line in read_obj:
-                #ob<nu<open-brack<0001
-                to_print = True
-                self.__token_info = line[:16]
-                if self.__token_info == 'ob<nu<open-brack':
-                    self.__ob_count = line[-5:-1]
-                if self.__token_info == 'cb<nu<clos-brack':
-                    self.__cb_count = line[-5:-1]
-                action = self.__state_dict.get(self.__state)
-                if not action:
-                    sys.stderr.write(_('No action in dictionary state is "%s" \n')
-                            % self.__state)
-                to_print = action(line)
-                # if self.__after_asterisk:
-                    # to_print = self.__asterisk_func(line)
-                # elif self.__list:
-                    # self.__in_list_func(line)
-                # elif self.__delete:
-                    # to_print = self.__delete_func(line)
-                # else:
-                    # to_print = self.__default_func(line)
-                if to_print:
-                    self.__write_obj.write(line)
-=======
         a time, and determine whether to print the line based on the state."""
         with open(self.__file, 'r') as read_obj:
             with open(self.__write_to, 'w') as self.__write_obj:
@@ -236,8 +200,7 @@
                         self.__cb_count = line[-5:-1]
                     action = self.__state_dict.get(self.__state)
                     if not action:
-                        sys.stderr.write(_('No action in dictionary state is "%s" \n')
-                                % self.__state)
+                        sys.stderr.write('No action in dictionary state is "%s" \n' % self.__state)
                     to_print = action(line)
                     # if self.__after_asterisk:
                         # to_print = self.__asterisk_func(line)
@@ -249,7 +212,6 @@
                         # to_print = self.__default_func(line)
                     if to_print:
                         self.__write_obj.write(line)
->>>>>>> d0f92778
         copy_obj = copy.Copy(bug_handler = self.__bug_handler)
         if self.__copy:
             copy_obj.copy_file(self.__write_to, "delete_info.data")
