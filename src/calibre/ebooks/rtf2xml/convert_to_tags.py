<<<<<<< HEAD
import os, tempfile, sys
from codecs import EncodedFile
=======
import os, sys
>>>>>>> 662d307f

from calibre.ebooks.rtf2xml import copy, check_encoding
from calibre.ptempfile import better_mktemp

public_dtd = 'rtf2xml1.0.dtd'

class ConvertToTags:
    """
    Convert file to XML
    """
    def __init__(self,
            in_file,
            bug_handler,
            dtd_path,
            no_dtd,
            encoding,
            indent = None,
            copy = None,
            run_level = 1,
            ):
        """
        Required:
            'file'
        Optional:
            'copy'-- whether to make a copy of result for debugging
            'temp_dir' --where to output temporary results (default is
            directory from which the script is run.)
        Returns:
            nothing
            """
        self.__file = in_file
        self.__bug_handler = bug_handler
        self.__copy = copy
        self.__dtd_path = dtd_path
        self.__no_dtd = no_dtd
        self.__encoding = 'cp' + encoding
        if encoding == 'mac_roman':
            self.__encoding = 'mac_roman'
        self.__indent = indent
        self.__run_level = run_level
        self.__write_to = better_mktemp()
        self.__convert_utf = False
        self.__bad_encoding = False

    def __initiate_values(self):
        """
        Set values, including those for the dictionary.
        """
        self.__state = 'default'
        self.__new_line = 0
        self.__block = ('doc', 'preamble', 'rtf-definition', 'font-table',
                'font-in-table', 'color-table', 'color-in-table', 'style-sheet',
                'paragraph-styles', 'paragraph-style-in-table', 'character-styles',
                'character-style-in-table', 'list-table', 'doc-information', 'title',
                'author', 'operator', 'creation-time', 'revision-time',
                'editing-time', 'time', 'number-of-pages', 'number-of-words',
                'number-of-characters', 'page-definition', 'section-definition',
                'headers-and-footers', 'section', 'para', 'body',
                'paragraph-definition', 'cell', 'row', 'table', 'revision-table',
                'style-group', 'border-group','styles-in-body', 'paragraph-style-in-body',
                'list-in-table', 'level-in-table', 'override-table','override-list',
                )
        self.__two_new_line = ('section',  'body',  'table', 'row' 'list-table')
        self.__state_dict = {
        'default'           :   self.__default_func,
        'mi<tg<open______'  :   self.__open_func,
        'mi<tg<close_____'  :   self.__close_func,
        'mi<tg<open-att__'  :   self.__open_att_func,
        'mi<tg<empty-att_'  :   self.__empty_att_func,
        'tx<nu<__________'  :   self.__text_func,
        'tx<ut<__________'  :   self.__text_func,
        'mi<tg<empty_____'  :   self.__empty_func,
        }

    def __open_func(self, line):
        """
        Print the opening tag and newlines when needed.
        """
        #mi<tg<open______<style-sheet
        info = line[17:-1]
        self.__new_line = 0
        if info in self.__block:
            self.__write_new_line()
        if info in self.__two_new_line:
            self.__write_extra_new_line()
        self.__write_obj.write('<%s>' % info)

    def __empty_func(self, line):
        """
        Print out empty tag and newlines when needed.
        """
        info = line[17:-1]
        self.__write_obj.write(
        '<%s/>' % info)
        self.__new_line = 0
        if info in self.__block:
            self.__write_new_line()
        if info in self.__two_new_line:
            self.__write_extra_new_line()

    def __open_att_func(self, line):
        """
        Process lines for open tags that have attributes.
        The important info is between [17:-1]. Take this info and split it
        with the delimeter '<'. The first token in this group is the element
        name. The rest are attributes, separated fromt their values by '>'. So
        read each token one at a time, and split them by '>'.
        """
        #mi<tg<open-att__<footnote<num>
        info = line[17:-1]
        tokens = info.split("<")
        element_name = tokens[0]
        tokens = tokens[1:]
        self.__write_obj.write('<%s' % element_name)
        for token in tokens:
            groups = token.split('>')
            try:
                val = groups[0]
                att = groups[1]
                att = att.replace('"', '&quot;')
                att = att.replace("'", '&quot;')
                self.__write_obj.write(
                ' %s="%s"' % (val, att)
                )
            except:
                if self.__run_level > 3:
                    msg = 'index out of range\n'
                    raise self.__bug_handler, msg
        self.__write_obj.write('>')
        self.__new_line = 0
        if element_name in self.__block:
            self.__write_new_line()
        if element_name in self.__two_new_line:
            self.__write_extra_new_line()

    def __empty_att_func(self, line):
        """
        Same as the __open_att_func, except a '/' is placed at the end of the tag.
        """
        #mi<tg<open-att__<footnote<num>
        info = line[17:-1]
        tokens = info.split("<")
        element_name = tokens[0]
        tokens = tokens[1:]
        self.__write_obj.write('<%s' % element_name)
        for token in tokens:
            groups = token.split('>')
            val = groups[0]
            att = groups[1]
            att = att.replace('"', '&quot;')
            att = att.replace("'", '&quot;')
            self.__write_obj.write(
            ' %s="%s"' % (val, att))
        self.__write_obj.write('/>')
        self.__new_line = 0
        if element_name in self.__block:
            self.__write_new_line()
        if element_name in self.__two_new_line:
            self.__write_extra_new_line()

    def __close_func(self, line):
        """
        Print out the closed tag and new lines, if appropriate.
        """
            #mi<tg<close_____<style-sheet\n
        info = line[17:-1]
        self.__write_obj.write(
        '</%s>' % info)
        self.__new_line = 0
        if info in self.__block:
            self.__write_new_line()
        if info in self.__two_new_line:
            self.__write_extra_new_line()

    def __text_func(self, line):
        """
        Simply print out the information between [17:-1]
        """
        #tx<nu<__________<Normal;
        # change this!
        self.__write_obj.write(line[17:-1])

    def __write_extra_new_line(self):
        """
        Print out extra new lines if the new lines have not exceeded two. If
        the new lines are greater than two, do nothing.
        """
        if not self.__indent:
            return
        if self.__new_line < 2:
            self.__write_obj.write('\n')

    def __default_func(self, line):
        pass

    def __write_new_line(self):
        """
        Print out a new line if a new line has not already been printed out.
        """
        if not self.__indent:
            return
        if not self.__new_line:
            self.__write_obj.write('\n')
            self.__new_line += 1

    def __write_dec(self):
        """
        Write the XML declaration at the top of the document.
        """
        #keep maximum compatibility with previous version
        check_encoding_obj = check_encoding.CheckEncoding(
                    bug_handler=self.__bug_handler)

        if not check_encoding_obj.check_encoding(self.__file, verbose=False):
            self.__write_obj.write('<?xml version="1.0" encoding="US-ASCII" ?>')
        elif not check_encoding_obj.check_encoding(self.__file, self.__encoding, verbose=False):
            self.__write_obj.write('<?xml version="1.0" encoding="UTF-8" ?>')
            self.__convert_utf = True
        else:
            self.__write_obj.write('<?xml version="1.0" encoding="US-ASCII" ?>')
            sys.stderr.write('Bad RTF encoding, revert to US-ASCII chars and'
                    ' hope for the best')
            self.__bad_encoding = True
        self.__new_line = 0
        self.__write_new_line()
        if self.__no_dtd:
            pass
        elif self.__dtd_path:
            self.__write_obj.write(
            '<!DOCTYPE doc SYSTEM "%s">' % self.__dtd_path
            )
        elif self.__dtd_path == '':
            # don't print dtd if further transformations are going to take
            # place
            pass
        else:
            self.__write_obj.write(
                    '<!DOCTYPE doc PUBLIC "publicID" '
                    '"http://rtf2xml.sourceforge.net/dtd/%s">' % public_dtd
            )
        self.__new_line = 0
        self.__write_new_line()

    def convert_to_tags(self):
        """
        Read in the file one line at a time. Get the important info, between
        [:16]. Check if this info matches a dictionary entry. If it does, call
        the appropriate function.
        The functions that are called:
            a text function for text
            an open function for open tags
            an open with attribute function for tags with attributes
            an empty with attribute function for tags that are empty but have
            attribtes.
            a closed function for closed tags.
            an empty tag function.
            """
        self.__initiate_values()
        with open(self.__write_to, 'w') as self.__write_obj:
            self.__write_dec()
            with open(self.__file, 'r') as read_obj:
                for line in read_obj:
                    self.__token_info = line[:16]
                    action = self.__state_dict.get(self.__token_info)
                    if action is not None:
                        action(line)
        #convert all encodings to UTF8 or ASCII to avoid unsupported encodings in lxml
        if self.__convert_utf or self.__bad_encoding:
            copy_obj = copy.Copy(bug_handler = self.__bug_handler)
            copy_obj.rename(self.__write_to, self.__file)
            file_encoding = "utf-8"
            if self.__bad_encoding:
                file_encoding = "us-ascii"
            with open(self.__file, 'r') as read_obj:
                with open(self.__write_to, 'w') as write_obj:
                    write_objenc = EncodedFile(write_obj, self.__encoding,
                                    file_encoding, 'replace')
                    for line in read_obj:
                        write_objenc.write(line)
        copy_obj = copy.Copy(bug_handler = self.__bug_handler)
        if self.__copy:
            copy_obj.copy_file(self.__write_to, "convert_to_tags.data")
        copy_obj.rename(self.__write_to, self.__file)
        os.remove(self.__write_to)<|MERGE_RESOLUTION|>--- conflicted
+++ resolved
@@ -1,9 +1,5 @@
-<<<<<<< HEAD
-import os, tempfile, sys
+import os, tempfile
 from codecs import EncodedFile
-=======
-import os, sys
->>>>>>> 662d307f
 
 from calibre.ebooks.rtf2xml import copy, check_encoding
 from calibre.ptempfile import better_mktemp
