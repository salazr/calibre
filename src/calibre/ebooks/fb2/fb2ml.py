# -*- coding: utf-8 -*-

__license__ = 'GPL 3'
__copyright__ = '2009, John Schember <john@nachtimwald.com>'
__docformat__ = 'restructuredtext en'

'''
Transform OEB content into FB2 markup
'''

import cStringIO
from base64 import b64encode

try:
    from PIL import Image
    Image
except ImportError:
    import Image

from lxml import etree

from calibre import prepare_string_for_xml
from calibre.constants import __appname__, __version__
from calibre.ebooks.oeb.base import XHTML, XHTML_NS, barename, namespace
from calibre.ebooks.oeb.stylizer import Stylizer
from calibre.ebooks.oeb.base import OEB_RASTER_IMAGES

TAG_MAP = {
    'b' : 'strong',
    'i' : 'emphasis',
    'p' : 'p',
    'li' : 'p',
}

TAG_SPACE = [
    'div',
    'br',
]

TAG_IMAGES = [
    'img',
]

TAG_LINKS = [
    'a',
]

STYLES = [
    ('font-weight', {'bold'   : 'strong', 'bolder' : 'strong'}),
    ('font-style', {'italic' : 'emphasis'}),
]

class FB2MLizer(object):

    def __init__(self, log):
        self.log = log
        self.image_hrefs = {}
        self.link_hrefs = {}

    def extract_content(self, oeb_book, opts):
        self.log.info('Converting XHTML to FB2 markup...')
        self.oeb_book = oeb_book
        self.opts = opts
        return self.fb2mlize_spine()

    def fb2mlize_spine(self):
        self.image_hrefs = {}
        self.link_hrefs = {}
        output = [self.fb2_header()]
        output.append(self.get_cover_page())
        output.append(u'ghji87yhjko0Caliblre-toc-placeholder-for-insertion-later8ujko0987yjk')
        output.append(self.get_text())
        output.append(self.fb2_body_footer())
        output.append(self.fb2mlize_images())
        output.append(self.fb2_footer())
        output = ''.join(output).replace(u'ghji87yhjko0Caliblre-toc-placeholder-for-insertion-later8ujko0987yjk', self.get_toc())
        return u'<?xml version="1.0" encoding="UTF-8"?>\n%s' % etree.tostring(etree.fromstring(output), encoding=unicode, pretty_print=True)

    def fb2_header(self):
        author_first = u''
        author_middle = u''
        author_last = u''
        author_parts = self.oeb_book.metadata.creator[0].value.split(' ')

        if len(author_parts) == 1:
            author_last = author_parts[0]
        elif len(author_parts) == 2:
            author_first = author_parts[0]
            author_last = author_parts[1]
        else:
            author_first = author_parts[0]
            author_middle = ' '.join(author_parts[1:-2])
            author_last = author_parts[-1]

        return u'<FictionBook xmlns:xlink="http://www.w3.org/1999/xlink" ' \
        'xmlns="http://www.gribuser.ru/xml/fictionbook/2.0">\n' \
        '<description>\n<title-info>\n ' \
        '<author>\n<first-name>%s</first-name>\n<middle-name>%s' \
        '</middle-name>\n<last-name>%s</last-name>\n</author>\n' \
        '<book-title>%s</book-title> ' \
        '</title-info><document-info> ' \
        '<program-used>%s - %s</program-used></document-info>\n' \
        '</description>\n<body>\n<section>' % (author_first, author_middle,
            author_last, self.oeb_book.metadata.title[0].value,
            __appname__, __version__)

    def get_cover_page(self):
        output = u''
        if 'titlepage' in self.oeb_book.guide:
            self.log.debug('Generating cover page...')
            href = self.oeb_book.guide['titlepage'].href
            item = self.oeb_book.manifest.hrefs[href]
            if item.spine_position is None:
                stylizer = Stylizer(item.data, item.href, self.oeb_book, self.opts.output_profile)
                output += self.dump_text(item.data.find(XHTML('body')), stylizer, item)
        return output

    def get_toc(self):
        toc = [u'']
        if self.opts.inline_toc:
            self.log.debug('Generating table of contents...')
            toc.append(u'<p>%s</p>' % _('Table of Contents:'))
            for item in self.oeb_book.toc:
                if item.href in self.link_hrefs.keys():
                    toc.append('<p><a xlink:href="#%s">%s</a></p>\n' % (self.link_hrefs[item.href], item.title))
                else:
                    self.oeb.warn('Ignoring toc item: %s not found in document.' % item)
        return ''.join(toc)

    def get_text(self):
        text = [u'']
        for item in self.oeb_book.spine:
            self.log.debug('Converting %s to FictionBook2 XML' % item.href)
            stylizer = Stylizer(item.data, item.href, self.oeb_book, self.opts.output_profile)
            text.append(self.add_page_anchor(item))
            text += self.dump_text(item.data.find(XHTML('body')), stylizer, item)
        return ''.join(text)

    def fb2_body_footer(self):
        return u'\n</section>\n</body>'

    def fb2_footer(self):
        return u'</FictionBook>'

    def add_page_anchor(self, page):
        return self.get_anchor(page, '')

    def get_anchor(self, page, aid):
        aid = prepare_string_for_xml(aid)
        aid = '%s#%s' % (page.href, aid)
        if aid not in self.link_hrefs.keys():
            self.link_hrefs[aid] = 'calibre_link-%s' % len(self.link_hrefs.keys())
        aid = self.link_hrefs[aid]
        return '<v id="%s"></v>' % aid

    def fb2mlize_images(self):
        images = [u'']
        for item in self.oeb_book.manifest:
            if item.media_type in OEB_RASTER_IMAGES:
                try:
                    im = Image.open(cStringIO.StringIO(item.data)).convert('RGB')
                    data = cStringIO.StringIO()
                    im.save(data, 'JPEG')
                    data = data.getvalue()

                    raw_data = b64encode(data)
                    # Don't put the encoded image on a single line.
                    data = ''
                    col = 1
                    for char in raw_data:
                        if col == 72:
                            data += '\n'
                            col = 1
                        col += 1
                        data += char
                    images.append('<binary id="%s" content-type="%s">%s\n</binary>' % (self.image_hrefs.get(item.href, '0000.JPEG'), item.media_type, data))
                except Exception as e:
                    self.log.error('Error: Could not include file %s becuase ' \
                        '%s.' % (item.href, e))
        return ''.join(images)

    def dump_text(self, elem, stylizer, page, tag_stack=[]):
        if not isinstance(elem.tag, basestring) \
           or namespace(elem.tag) != XHTML_NS:
            return [u'']
<<<<<<< HEAD
            
=======

>>>>>>> 3e7df1bf
        fb2_text = [u'']
        style = stylizer.style(elem)

        if style['display'] in ('none', 'oeb-page-head', 'oeb-page-foot') \
           or style['visibility'] == 'hidden':
            return [u'']
<<<<<<< HEAD
        
=======

>>>>>>> 3e7df1bf
        tag = barename(elem.tag)
        tag_count = 0

        if tag in TAG_IMAGES:
            if elem.attrib.get('src', None):
                if page.abshref(elem.attrib['src']) not in self.image_hrefs.keys():
                    self.image_hrefs[page.abshref(elem.attrib['src'])] = '%s.jpg' % len(self.image_hrefs.keys())
                fb2_text.append('<image xlink:href="#%s" />' % self.image_hrefs[page.abshref(elem.attrib['src'])])

        if tag in TAG_LINKS:
            href = elem.get('href')
            if href:
                href = prepare_string_for_xml(page.abshref(href))
                if '://' in href:
                    fb2_text.append('<a xlink:href="%s">' % href)
                else:
                    if '#' not in href:
                        href += '#'
                    if href not in self.link_hrefs.keys():
                        self.link_hrefs[href] = 'calibre_link-%s' % len(self.link_hrefs.keys())
                    href = self.link_hrefs[href]
                    fb2_text.append('<a xlink:href="#%s">' % href)
                tag_count += 1
                tag_stack.append('a')

        # Anchor ids
        id_name = elem.get('id')
        if id_name:
            fb2_text.append(self.get_anchor(page, id_name))

        fb2_tag = TAG_MAP.get(tag, None)
        if fb2_tag and fb2_tag not in tag_stack:
            tag_count += 1
            fb2_text.append('<%s>' % fb2_tag)
            tag_stack.append(fb2_tag)

        # Processes style information
        for s in STYLES:
            style_tag = s[1].get(style[s[0]], None)
            if style_tag:
                tag_count += 1
                fb2_text.append('<%s>' % style_tag)
                tag_stack.append(style_tag)

        if tag in TAG_SPACE:
            if not fb2_text or fb2_text[-1] != ' ':
                fb2_text.append(' ')

        if hasattr(elem, 'text') and elem.text != None:
            fb2_text.append(prepare_string_for_xml(elem.text))
<<<<<<< HEAD
        
=======

>>>>>>> 3e7df1bf
        for item in elem:
            fb2_text += self.dump_text(item, stylizer, page, tag_stack)

        close_tag_list = []
        for i in range(0, tag_count):
            close_tag_list.insert(0, tag_stack.pop())
        fb2_text += self.close_tags(close_tag_list)

        if hasattr(elem, 'tail') and elem.tail != None:
            if 'p' not in tag_stack:
                fb2_text.append('<p>%s</p>' % prepare_string_for_xml(elem.tail))
            else:
                fb2_text.append(prepare_string_for_xml(elem.tail))

        return fb2_text

    def close_tags(self, tags):
        fb2_text = [u'']
        for i in range(0, len(tags)):
            fb2_tag = tags.pop()
            fb2_text.append('</%s>' % fb2_tag)

        return fb2_text<|MERGE_RESOLUTION|>--- conflicted
+++ resolved
@@ -183,22 +183,14 @@
         if not isinstance(elem.tag, basestring) \
            or namespace(elem.tag) != XHTML_NS:
             return [u'']
-<<<<<<< HEAD
-            
-=======
-
->>>>>>> 3e7df1bf
+
         fb2_text = [u'']
         style = stylizer.style(elem)
 
         if style['display'] in ('none', 'oeb-page-head', 'oeb-page-foot') \
            or style['visibility'] == 'hidden':
             return [u'']
-<<<<<<< HEAD
-        
-=======
-
->>>>>>> 3e7df1bf
+
         tag = barename(elem.tag)
         tag_count = 0
 
@@ -249,11 +241,7 @@
 
         if hasattr(elem, 'text') and elem.text != None:
             fb2_text.append(prepare_string_for_xml(elem.text))
-<<<<<<< HEAD
-        
-=======
-
->>>>>>> 3e7df1bf
+
         for item in elem:
             fb2_text += self.dump_text(item, stylizer, page, tag_stack)
 
