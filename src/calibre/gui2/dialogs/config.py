__license__   = 'GPL v3'
__copyright__ = '2008, Kovid Goyal <kovid at kovidgoyal.net>'
import os

from PyQt4.QtGui import QDialog, QMessageBox, QListWidgetItem, QIcon
from PyQt4.QtCore import SIGNAL, QTimer, Qt, QSize, QVariant

from calibre import islinux, Settings
from calibre.gui2.dialogs.config_ui import Ui_Dialog
from calibre.gui2 import qstring_to_unicode, choose_dir, error_dialog
from calibre.gui2.widgets import FilenamePattern
from calibre.ebooks import BOOK_EXTENSIONS



class ConfigDialog(QDialog, Ui_Dialog):

    def __init__(self, window, db, columns):
        QDialog.__init__(self, window)
        Ui_Dialog.__init__(self)
        self.ICON_SIZES = {0:QSize(48, 48), 1:QSize(32,32), 2:QSize(24,24)}
        self.setupUi(self)
        self.item1 = QListWidgetItem(QIcon(':/images/metadata.svg'), _('Basic'), self.category_list)
        self.item2 = QListWidgetItem(QIcon(':/images/view.svg'), _('Advanced'), self.category_list)
        self.db = db
        self.current_cols = columns
        settings = Settings()
        path = settings.get('library path')
        self.location.setText(path)
        self.connect(self.browse_button, SIGNAL('clicked(bool)'), self.browse)
        self.connect(self.compact_button, SIGNAL('clicked(bool)'), self.compact)

        dirs = settings.get('frequently used directories', [])
        rn = settings.get('use roman numerals for series number', True)
        self.timeout.setValue(settings.get('network timeout', 5))
        self.roman_numerals.setChecked(rn)
        self.new_version_notification.setChecked(settings.get('new version notification', True))
        self.directory_list.addItems(dirs)
        self.connect(self.add_button, SIGNAL('clicked(bool)'), self.add_dir)
        self.connect(self.remove_button, SIGNAL('clicked(bool)'), self.remove_dir)
        self.priority.addItem('Normal')
        self.priority.addItem('Low')
        self.priority.addItem('Lowest')
        self.priority.addItem('Idle')
        if not islinux:
            self.dirs_box.setVisible(False)

        for hidden, hdr in self.current_cols:
            item = QListWidgetItem(hdr, self.columns)
            item.setFlags(Qt.ItemIsEnabled|Qt.ItemIsUserCheckable)
            if hidden:
                item.setCheckState(Qt.Unchecked)
            else:
                item.setCheckState(Qt.Checked)

        self.filename_pattern = FilenamePattern(self)
        self.metadata_box.layout().insertWidget(0, self.filename_pattern)

        icons = settings.get('toolbar icon size', self.ICON_SIZES[0])
        self.toolbar_button_size.setCurrentIndex(0 if icons == self.ICON_SIZES[0] else 1 if icons == self.ICON_SIZES[1] else 2)
        self.show_toolbar_text.setChecked(settings.get('show text in toolbar', True))

        for ext in BOOK_EXTENSIONS:
            self.single_format.addItem(ext.upper(), QVariant(ext))

        single_format = settings.get('save to disk single format', 'lrf')
        self.single_format.setCurrentIndex(BOOK_EXTENSIONS.index(single_format))
        self.cover_browse.setValue(settings.get('cover flow queue length', 6))
<<<<<<< HEAD

=======
        self.confirm_delete.setChecked(settings.get('confirm delete', False))
        
>>>>>>> 7e71f864
    def compact(self, toggled):
        d = Vacuum(self, self.db)
        d.exec_()

    def browse(self):
        dir = choose_dir(self, 'database location dialog', 'Select database location')
        if dir:
            self.location.setText(dir)

    def add_dir(self):
        dir = choose_dir(self, 'Add freq dir dialog', 'select directory')
        if dir:
            self.directory_list.addItem(dir)

    def remove_dir(self):
        idx = self.directory_list.currentRow()
        if idx >= 0:
            self.directory_list.takeItem(idx)

    def accept(self):
        settings = Settings()
        settings.set('use roman numerals for series number', bool(self.roman_numerals.isChecked()))
        settings.set('new version notification', bool(self.new_version_notification.isChecked()))
        settings.set('network timeout', int(self.timeout.value()))
        path = qstring_to_unicode(self.location.text())
        self.final_columns = [self.columns.item(i).checkState() == Qt.Checked for i in range(self.columns.count())]
        settings.set('toolbar icon size', self.ICON_SIZES[self.toolbar_button_size.currentIndex()])
        settings.set('show text in toolbar', bool(self.show_toolbar_text.isChecked()))
        settings.set('confirm delete', bool(self.confirm_delete.isChecked()))
        pattern = self.filename_pattern.commit()
        settings.set('filename pattern', pattern)
        settings.set('save to disk single format', BOOK_EXTENSIONS[self.single_format.currentIndex()])
        settings.set('cover flow queue length', self.cover_browse.value())

        if not path or not os.path.exists(path) or not os.path.isdir(path):
            d = error_dialog(self, _('Invalid database location'),
                             _('Invalid database location ')+path+_('<br>Must be a directory.'))
            d.exec_()
        elif not os.access(path, os.W_OK):
            d = error_dialog(self, _('Invalid database location'),
                             _('Invalid database location.<br>Cannot write to ')+path)
            d.exec_()
        else:
            self.database_location = os.path.abspath(path)
            self.directories = [qstring_to_unicode(self.directory_list.item(i).text()) for i in range(self.directory_list.count())]
            settings.set('frequently used directories', self.directories)
            QDialog.accept(self)

class Vacuum(QMessageBox):

    def __init__(self, parent, db):
        self.db = db
        QMessageBox.__init__(self, QMessageBox.Information, _('Compacting...'), _('Compacting database. This may take a while.'),
                             QMessageBox.NoButton, parent)
        QTimer.singleShot(200, self.vacuum)

    def vacuum(self):
        self.db.vacuum()
        self.accept()
<|MERGE_RESOLUTION|>--- conflicted
+++ resolved
@@ -66,12 +66,8 @@
         single_format = settings.get('save to disk single format', 'lrf')
         self.single_format.setCurrentIndex(BOOK_EXTENSIONS.index(single_format))
         self.cover_browse.setValue(settings.get('cover flow queue length', 6))
-<<<<<<< HEAD
-
-=======
         self.confirm_delete.setChecked(settings.get('confirm delete', False))
         
->>>>>>> 7e71f864
     def compact(self, toggled):
         d = Vacuum(self, self.db)
         d.exec_()
