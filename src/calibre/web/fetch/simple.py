--- conflicted
+++ resolved
@@ -81,11 +81,7 @@
     def __enter__(self, *args): return self
     def __exit__(self, *args): pass
 
-<<<<<<< HEAD
 class RecursiveFetcher(object):
-=======
-class RecursiveFetcher(object, LoggingInterface):
->>>>>>> 90415674
     LINK_FILTER = tuple(re.compile(i, re.IGNORECASE) for i in
                 ('.exe\s*$', '.mp3\s*$', '.ogg\s*$', '^\s*mailto:', '^\s*$'))
     #ADBLOCK_FILTER = tuple(re.compile(i, re.IGNORECASE) for it in
@@ -97,12 +93,7 @@
     default_timeout = socket.getdefaulttimeout() # Needed here as it is used in __del__
     DUMMY_LOCK = DummyLock()
 
-<<<<<<< HEAD
     def __init__(self, options, log, image_map={}, css_map={}, job_info=None):
-=======
-    def __init__(self, options, logger, image_map={}, css_map={}, job_info=None):
-        LoggingInterface.__init__(self, logger)
->>>>>>> 90415674
         self.base_dir = os.path.abspath(os.path.expanduser(options.dir))
         if not os.path.exists(self.base_dir):
             os.makedirs(self.base_dir)
@@ -185,11 +176,7 @@
 
     def fetch_url(self, url):
         data = None
-<<<<<<< HEAD
         self.log.debug('Fetching', url)
-=======
-        self.log_debug('Fetching %s', url)
->>>>>>> 90415674
         delta = time.time() - self.last_fetch_at
         if  delta < self.delay:
             time.sleep(delta)
@@ -432,11 +419,7 @@
                         self.process_links(soup, newbaseurl, recursion_level+1)
                     else:
                         self.process_return_links(soup, newbaseurl)
-<<<<<<< HEAD
                         self.log.debug('Recursion limit reached. Skipping links in', iurl)
-=======
-                        self.log_debug('Recursion limit reached. Skipping links in %s', iurl)
->>>>>>> 90415674
 
                     if callable(self.postprocess_html_ext):
                         soup = self.postprocess_html_ext(soup,
